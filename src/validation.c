/**
 * @file validation.c
 * @author Radek Krejci <rkrejci@cesnet.cz>
 * @brief Data tree validation functions
 *
 * Copyright (c) 2015 CESNET, z.s.p.o.
 *
 * This source code is licensed under BSD 3-Clause License (the "License").
 * You may not use this file except in compliance with the License.
 * You may obtain a copy of the License at
 *
 *     https://opensource.org/licenses/BSD-3-Clause
 */

#include <assert.h>
#include <stdlib.h>
#include <string.h>

#include "common.h"
#include "validation.h"
#include "libyang.h"
#include "xpath.h"
#include "parser.h"
#include "resolve.h"
#include "tree_internal.h"
#include "xml_internal.h"

static int
lyv_keys(const struct lyd_node *list)
{
    struct lyd_node *child;
    struct lys_node_list *schema = (struct lys_node_list *)list->schema; /* shortcut */
    int i;

    for (i = 0, child = list->child; i < schema->keys_size; i++, child = child->next) {
        if (!child || child->schema != (struct lys_node *)schema->keys[i]) {
            /* key not found on the correct place */
            LOGVAL(LYE_MISSELEM, LY_VLOG_LYD, list, schema->keys[i]->name, schema->name);
            for ( ; child; child = child->next) {
                if (child->schema == (struct lys_node *)schema->keys[i]) {
                    LOGVAL(LYE_SPEC, LY_VLOG_LYD, child, "Invalid position of the key element.");
                    break;
                }
            }
            return EXIT_FAILURE;
        }
    }
    return EXIT_SUCCESS;
}

int
lyv_data_context(const struct lyd_node *node, int options, struct unres_data *unres)
{
    const struct lys_node *siter = NULL;

    assert(node);
    assert(unres);

    /* check if the node instance is enabled by if-feature */
    if (lys_is_disabled(node->schema, 2)) {
        LOGVAL(LYE_INELEM, LY_VLOG_LYD, node, node->schema->name);
        return EXIT_FAILURE;
    }

    /* check leafref/instance-identifier */
    if ((node->schema->nodetype & (LYS_LEAF | LYS_LEAFLIST)) &&
            !(options & (LYD_OPT_EDIT | LYD_OPT_GET | LYD_OPT_GETCONFIG))) {
        /* remove possible unres flags from type */
        ((struct lyd_node_leaf_list *)node)->value_type &= LY_DATA_TYPE_MASK;

        /* if leafref or instance-identifier, store the node for later resolving */
        if (((struct lyd_node_leaf_list *)node)->value_type == LY_TYPE_LEAFREF &&
                !((struct lyd_node_leaf_list *)node)->value.leafref) {
            if (unres_data_add(unres, (struct lyd_node *)node, UNRES_LEAFREF)) {
                return EXIT_FAILURE;
            }
        } else if (((struct lyd_node_leaf_list *)node)->value_type == LY_TYPE_INST) {
            if (unres_data_add(unres, (struct lyd_node *)node, UNRES_INSTID)) {
                return EXIT_FAILURE;
            }
        }
    }

    /* check all relevant when conditions */
    if ((!(options & LYD_OPT_TYPEMASK) || (options & LYD_OPT_CONFIG)) && (node->when_status & LYD_WHEN)) {
        if (unres_data_add(unres, (struct lyd_node *)node, UNRES_WHEN)) {
            return EXIT_FAILURE;
        }
    }

    /* check for (non-)presence of status data in edit-config data */
    if ((options & (LYD_OPT_EDIT | LYD_OPT_GETCONFIG | LYD_OPT_CONFIG)) && (node->schema->flags & LYS_CONFIG_R)) {
        LOGVAL(LYE_INELEM, LY_VLOG_LYD, node, node->schema->name);
        return EXIT_FAILURE;
    }

    /* check elements order in case of RPC's input and output */
    if (node->validity && lyp_is_rpc(node->schema)) {
        if ((node->prev != node) && node->prev->next) {
            for (siter = lys_getnext(node->schema, node->schema->parent, node->schema->module, 0);
                    siter;
                    siter = lys_getnext(siter, siter->parent, siter->module, 0)) {
                if (siter == node->prev->schema) {
                    /* data predecessor has the schema node after
                     * the schema node of the data node being checked */
                    LOGVAL(LYE_INORDER, LY_VLOG_LYD, node, node->schema->name, siter->name);
                    return EXIT_FAILURE;
                }
            }

        }
    }

    return EXIT_SUCCESS;
}

int
lyv_data_content(struct lyd_node *node, int options, struct unres_data *unres)
{
    const struct lys_node *schema, *siter;
    struct lyd_node *diter, *start;
    struct lys_ident *ident;
    struct lys_tpdf *tpdf;

    assert(node);
    assert(node->schema);
    assert(unres);

    schema = node->schema; /* shortcut */

    if (node->validity) {
        /* check presence and correct order of all keys in case of list */
        if (schema->nodetype == LYS_LIST && !(options & (LYD_OPT_GET | LYD_OPT_GETCONFIG))) {
            if (lyv_keys(node)) {
                return EXIT_FAILURE;
            }
        }

        /* mandatory children */
        if ((schema->nodetype & (LYS_CONTAINER | LYS_LIST))
<<<<<<< HEAD
                && !(options & (LYD_OPT_FILTER |LYD_OPT_EDIT | LYD_OPT_GET | LYD_OPT_GETCONFIG))) {
            siter = ly_check_mandatory(node, NULL, (options & LYD_OPT_TYPEMASK) ? 0 : 1);
            if (siter) {
                if (siter->nodetype & (LYS_LIST | LYS_LEAFLIST)) {
                    LOGVAL(LYE_INCOUNT, LY_VLOG_LYD, node, siter->name, siter->parent->name);
                } else {
                    LOGVAL(LYE_MISSELEM, LY_VLOG_LYD, node, siter->name, siter->parent->name);
                }
=======
                && !(options & (LYD_OPT_EDIT | LYD_OPT_GET | LYD_OPT_GETCONFIG))) {
            if (ly_check_mandatory(node, NULL, (options & LYD_OPT_TYPEMASK) ? 0 : 1)) {
>>>>>>> ebea7017
                return EXIT_FAILURE;
            }
        }

        /* get the first sibling */
        if (node->parent) {
            start = node->parent->child;
        } else {
            for (start = node; start->prev->next; start = start->prev);
        }

        /* keep this check the last since in case of filter it affects the data and can modify the tree */
        /* check number of instances (similar to list uniqueness) for non-list nodes */
        if (schema->nodetype & (LYS_CONTAINER | LYS_LEAF | LYS_ANYXML)) {
            /* find duplicity */
            for (diter = start; diter; diter = diter->next) {
                if (diter->schema == schema && diter != node) {
                    LOGVAL(LYE_TOOMANY, LY_VLOG_LYD, node, schema->name,
                           schema->parent ? schema->parent->name : "data tree");
                    return EXIT_FAILURE;
                }
            }
        } else if (schema->nodetype & (LYS_LIST | LYS_LEAFLIST)) {
            /* uniqueness of list/leaflist instances */

            /* get the first list/leaflist instance sibling */
            if (options & (LYD_OPT_GET | LYD_OPT_GETCONFIG)) {
                /* skip key uniqueness check in case of get/get-config data */
                start = NULL;
            } else {
                diter = start;
                start = NULL;
                while(diter) {
                    if (diter == node) {
                        diter = diter->next;
                        continue;
                    }

                    if (diter->schema == node->schema) {
                        /* the same list instance */
                        start = diter;
                        break;
                    }
                    diter = diter->next;
                }
            }

            /* check uniqueness of the list/leaflist instances (compare values) */
            for (diter = start; diter; diter = diter->next) {
                if (diter->schema != node->schema || diter == node ||
                        diter->validity) { /* skip comparison that will be done in future when checking diter as node */
                    continue;
                }
                if (lyd_list_equal(diter, node)) { /* comparing keys and unique combinations */
                    return EXIT_FAILURE;
                }
            }
        }

        /* status - of the node's schema node itself and all its parents that
         * cannot have their own instance (like a choice statement) */
        siter = node->schema;
        do {
            if (((siter->flags & LYS_STATUS_MASK) == LYS_STATUS_OBSLT) && (options & LYD_OPT_OBSOLETE)) {
                LOGVAL(LYE_OBSDATA, LY_VLOG_LYD, node, schema->name);
                return EXIT_FAILURE;
            }
            siter = siter->parent;
        } while(siter && !(siter->nodetype & (LYS_CONTAINER | LYS_LEAF | LYS_LEAFLIST | LYS_LIST)));

        /* status of the identity value */
        if (schema->nodetype & (LYS_LEAF | LYS_LEAFLIST)) {
            if (options & LYD_OPT_OBSOLETE) {
                /* check that we are not instantiating obsolete type */
                tpdf = ((struct lys_node_leaf *)node->schema)->type.der;
                while(tpdf) {
                    if ((tpdf->flags & LYS_STATUS_MASK) == LYS_STATUS_OBSLT) {
                        LOGVAL(LYE_OBSTYPE, LY_VLOG_LYD, node, schema->name, tpdf->name);
                        return EXIT_FAILURE;
                    }
                    tpdf = tpdf->type.der;
                }
            }
            if (((struct lyd_node_leaf_list *)node)->value_type == LY_TYPE_IDENT) {
                ident = ((struct lyd_node_leaf_list *)node)->value.ident;
                if (lyp_check_status(schema->flags, schema->module, schema->name,
                                 ident->flags, ident->module, ident->name, NULL)) {
                    LOGPATH(LY_VLOG_LYD, node);
                    return EXIT_FAILURE;
                }
            }
        }
    }

    /* check must conditions */
    if (resolve_applies_must(node) && unres_data_add(unres, node, UNRES_MUST) == -1) {
        return EXIT_FAILURE;
    }

    return EXIT_SUCCESS;
}<|MERGE_RESOLUTION|>--- conflicted
+++ resolved
@@ -138,19 +138,8 @@
 
         /* mandatory children */
         if ((schema->nodetype & (LYS_CONTAINER | LYS_LIST))
-<<<<<<< HEAD
-                && !(options & (LYD_OPT_FILTER |LYD_OPT_EDIT | LYD_OPT_GET | LYD_OPT_GETCONFIG))) {
-            siter = ly_check_mandatory(node, NULL, (options & LYD_OPT_TYPEMASK) ? 0 : 1);
-            if (siter) {
-                if (siter->nodetype & (LYS_LIST | LYS_LEAFLIST)) {
-                    LOGVAL(LYE_INCOUNT, LY_VLOG_LYD, node, siter->name, siter->parent->name);
-                } else {
-                    LOGVAL(LYE_MISSELEM, LY_VLOG_LYD, node, siter->name, siter->parent->name);
-                }
-=======
                 && !(options & (LYD_OPT_EDIT | LYD_OPT_GET | LYD_OPT_GETCONFIG))) {
             if (ly_check_mandatory(node, NULL, (options & LYD_OPT_TYPEMASK) ? 0 : 1)) {
->>>>>>> ebea7017
                 return EXIT_FAILURE;
             }
         }
