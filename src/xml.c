--- conflicted
+++ resolved
@@ -888,182 +888,6 @@
     return LY_SUCCESS;
 }
 
-<<<<<<< HEAD
-LY_ERR
-lyxml_get_element(struct lyxml_context *context, const char **input,
-                  const char **prefix, size_t *prefix_len, const char **name, size_t *name_len)
-{
-    struct ly_ctx *ctx = context->ctx; /* shortcut */
-    const char *in = (*input);
-    const char *endtag;
-    const char *sectname;
-    const char *id;
-    size_t endtag_len, newlines;
-    bool loop = true, closing = false;
-    unsigned int c;
-    LY_ERR rc;
-    struct lyxml_elem *e;
-
-    /* initialize output variables */
-    (*prefix) = (*name) = NULL;
-    (*prefix_len) = (*name_len) = 0;
-
-    while (loop) {
-        ign_xmlws(context, in);
-
-        if (in[0] == '\0') {
-            /* EOF */
-            context->status = LYXML_END;
-            goto success;
-        } else if (in[0] != '<') {
-            return LY_EINVAL;
-        }
-        move_input(context, in, 1);
-
-        if (in[0] == '!') {
-            move_input(context, in, 1);
-            /* sections to ignore */
-            if (!strncmp(in, "--", 2)) {
-                /* comment */
-                move_input(context, in, 2);
-                sectname = "Comment";
-                endtag = "-->";
-                endtag_len = 3;
-            } else if (!strncmp(in, "[CDATA[", 7)) {
-                /* CDATA section */
-                move_input(context, in, 7);
-                sectname = "CData";
-                endtag = "]]>";
-                endtag_len = 3;
-            } else if (!strncmp(in, "DOCTYPE", 7)) {
-                /* Document type declaration - not supported */
-                LOGVAL(ctx, LY_VLOG_LINE, &context->line, LY_VCODE_NSUPP, "Document Type Declaration");
-                return LY_EVALID;
-            } else {
-                LOGVAL(ctx, LY_VLOG_LINE, &context->line, LYVE_SYNTAX, "Unknown XML section \"%.20s\".", &in[-2]);
-                return LY_EVALID;
-            }
-            in = ign_todelim(in, endtag, endtag_len, &newlines);
-            LY_CHECK_ERR_RET(!in, LOGVAL(ctx, LY_VLOG_LINE, &context->line, LY_VCODE_NTERM, sectname), LY_EVALID);
-            context->line += newlines;
-            in += endtag_len;
-        } else if (in[0] == '?') {
-            in = ign_todelim(in, "?>", 2, &newlines);
-            LY_CHECK_ERR_RET(!in, LOGVAL(ctx, LY_VLOG_LINE, &context->line, LY_VCODE_NTERM, "Declaration"), LY_EVALID);
-            context->line += newlines;
-            in += 2;
-        } else if (in[0] == '/') {
-            /* closing element */
-            closing = true;
-            ++in;
-            goto element;
-        } else {
-            /* element */
-element:
-            ign_xmlws(context, in);
-            LY_CHECK_ERR_RET(!in[0], LOGVAL(ctx, LY_VLOG_LINE, &context->line, LY_VCODE_EOF), LY_EVALID);
-
-            /* remember the identifier start before checking its format */
-            id = in;
-            rc = lyxml_check_qname(context, &in, &c, &endtag_len);
-            LY_CHECK_RET(rc);
-            if (c == ':') {
-                /* we have prefixed identifier */
-                endtag = in - endtag_len;
-
-                rc = lyxml_check_qname(context, &in, &c, &endtag_len);
-                LY_CHECK_RET(rc);
-
-                (*prefix) = id;
-                (*prefix_len) = endtag - id;
-                id = endtag + 1;
-            }
-            if (!is_xmlws(c) && c != '/' && c != '>') {
-                in = in - endtag_len;
-                LOGVAL(ctx, LY_VLOG_LINE, &context->line, LY_VCODE_INSTREXP, LY_VCODE_INSTREXP_len(in), in,
-                       "whitespace or element tag termination ('>' or '/>'");
-                return LY_EVALID;
-            }
-            (*name) = id;
-            (*name_len) = in - endtag_len - id;
-
-            if (is_xmlws(c)) {
-                /* go to the next meaningful input */
-                ign_xmlws(context, in);
-                LY_CHECK_ERR_RET(!in[0], LOGVAL(ctx, LY_VLOG_LINE, &context->line, LY_VCODE_EOF), LY_EVALID);
-                c = in[0];
-                ++in;
-                endtag_len = 1;
-            }
-
-            if (closing) {
-                /* match opening and closing element tags */
-                LY_CHECK_ERR_RET(
-                        !context->elements.count,
-                        LOGVAL(ctx, LY_VLOG_LINE, &context->line, LYVE_SYNTAX, "Opening and closing elements tag missmatch (\"%.*s\").", *name_len, *name),
-                        LY_EVALID);
-                e = (struct lyxml_elem*)context->elements.objs[context->elements.count - 1];
-                LY_CHECK_ERR_RET(e->prefix_len != *prefix_len || e->name_len != *name_len
-                                 || (*prefix_len && strncmp(*prefix, e->prefix, e->prefix_len)) || strncmp(*name, e->name, e->name_len),
-                                 LOGVAL(ctx, LY_VLOG_LINE, &context->line, LYVE_SYNTAX, "Opening and closing elements tag missmatch (\"%.*s\").", *name_len, *name),
-                                 LY_EVALID);
-                /* opening and closing element tags matches, remove record from the opening tags list */
-                free(e);
-                --context->elements.count;
-
-                /* remove also the namespaces conneted with the element */
-                lyxml_ns_rm(context);
-
-                /* do not return element information to announce closing element being currently processed */
-                *name = *prefix = NULL;
-                *name_len = *prefix_len = 0;
-
-                if (c == '>') {
-                    /* end of closing element */
-                    context->status = LYXML_ELEMENT;
-                } else {
-                    in -= endtag_len;
-                    LOGVAL(ctx, LY_VLOG_LINE, &context->line, LYVE_SYNTAX, "Unexpected data \"%.*s\" in closing element tag.",
-                           LY_VCODE_INSTREXP_len(in), in);
-                    return LY_EVALID;
-                }
-            } else {
-                if (c == '>') {
-                    /* end of opening element */
-                    context->status = LYXML_ELEM_CONTENT;
-                } else if (c == '/' && in[0] == '>') {
-                    /* empty element closing */
-                    context->status = LYXML_ELEMENT;
-                    ++in;
-                } else {
-                    /* attribute */
-                    context->status = LYXML_ATTRIBUTE;
-                    in -= endtag_len;
-                }
-
-                if (context->status != LYXML_ELEMENT) {
-                    /* store element opening tag information */
-                    e = malloc(sizeof *e);
-                    LY_CHECK_ERR_RET(!e, LOGMEM(ctx), LY_EMEM);
-                    e->name = *name;
-                    e->prefix = *prefix;
-                    e->name_len = *name_len;
-                    e->prefix_len = *prefix_len;
-                    ly_set_add(&context->elements, e, LY_SET_OPT_USEASLIST);
-                }
-            }
-            loop = false;
-        }
-    }
-
-success:
-    /* move caller's input */
-    (*input) = in;
-    return LY_SUCCESS;
-}
-
-=======
->>>>>>> 942498fb
 void
 lyxml_context_clear(struct lyxml_context *context)
 {
