--- conflicted
+++ resolved
@@ -2236,82 +2236,6 @@
     return NULL;
 }
 
-<<<<<<< HEAD
-=======
-/*
- * withdefaults (only for leaf-list):
- * 0 - treat default nodes are normal nodes
- * 1 - only change is that if 2 nodes have the same value, but one is default, the other not, they are considered non-equal
- */
-static int
-lyd_list_equal(struct lyd_node *first, struct lyd_node *second, int withdefaults)
-{
-    struct ly_ctx *ctx;
-    struct lys_node_list *slist;
-    const struct lys_node *snode = NULL;
-    struct lyd_node *diter;
-    const char *val1, *val2;
-    int i, j;
-
-    assert(first && (first->schema->nodetype & (LYS_LIST | LYS_LEAFLIST)));
-    assert(second && (second->schema->nodetype & (LYS_LIST | LYS_LEAFLIST)));
-    assert(first->schema == second->schema);
-    assert(first->schema->nodetype == second->schema->nodetype);
-
-    ctx = first->schema->module->ctx;
-
-    switch (first->schema->nodetype) {
-    case LYS_LEAFLIST:
-        if ((first->schema->flags & LYS_CONFIG_R) && first->schema->module->version >= LYS_VERSION_1_1) {
-            /* same values are allowed for status data */
-            return 0;
-        }
-
-        /* compare values */
-        if (ly_strequal(((struct lyd_node_leaf_list *)first)->value_str,
-                        ((struct lyd_node_leaf_list *)second)->value_str, 1)
-                && (!withdefaults || (first->dflt == second->dflt))) {
-            return 1;
-        }
-        return 0;
-    case LYS_LIST:
-        slist = (struct lys_node_list *)first->schema;
-
-        /* compare keys */
-        if (!slist->keys_size) {
-            /* status lists without keys */
-            return 0;
-        } else {
-            for (i = 0; i < slist->keys_size; i++) {
-                snode = (struct lys_node *)slist->keys[i];
-                val1 = val2 = NULL;
-                /* order is guaranteed */
-                for (j = 0, diter = first->child; diter && (j < i); ++j, diter = diter->next);
-                if (diter && (diter->schema == snode)) {
-                    val1 = ((struct lyd_node_leaf_list *)diter)->value_str;
-                }
-
-                for (j = 0, diter = second->child; diter && (j < i); ++j, diter = diter->next);
-                if (diter && (diter->schema == snode)) {
-                    val2 = ((struct lyd_node_leaf_list *)diter)->value_str;
-                }
-
-                if (!ly_strequal(val1, val2, 1)) {
-                    return 0;
-                }
-            }
-        }
-
-        return 1;
-    default:
-        break;
-    }
-
-    LOGINT(ctx);
-    return 1;
-}
-
->>>>>>> 302ee2c1
 static struct lys_node *
 lys_get_schema_inctx(struct lys_node *schema, struct ly_ctx *ctx)
 {
