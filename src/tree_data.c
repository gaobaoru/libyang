--- conflicted
+++ resolved
@@ -5474,7 +5474,7 @@
         }
 
         if (sleaf->type.der && sleaf->type.der->module) {
-            r = lytype_store(sleaf->type.der->module, sleaf->type.der->name, new_leaf->value_str, &new_leaf->value);
+            r = lytype_store(sleaf->type.der->module, sleaf->type.der->name, &new_leaf->value_str, &new_leaf->value);
             if (r == -1) {
                 goto error;
             } else if (!r) {
@@ -5605,14 +5605,6 @@
                 schema = lyd_get_schema_inctx(elem, ctx);
             }
 
-<<<<<<< HEAD
-            if (sleaf->type.der && sleaf->type.der->module) {
-                r = lytype_store(sleaf->type.der->module, sleaf->type.der->name, &new_leaf->value_str, &new_leaf->value);
-                if (r == -1) {
-                    goto error;
-                } else if (!r) {
-                    new_leaf->value_flags |= LY_VALUE_USER;
-=======
             if (!schema) {
                 yang_data_name = lyp_get_yang_data_template_name(elem);
                 if (yang_data_name) {
@@ -5621,7 +5613,6 @@
                 } else {
                     LOGERR(log_ctx, LY_EINVAL, "Target context does not contain schema node for the data node being duplicated "
                                         "(%s:%s).", lyd_node_module(elem)->name, elem->schema->name);
->>>>>>> 3ab8b456
                 }
                 goto error;
             }
