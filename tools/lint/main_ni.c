--- conflicted
+++ resolved
@@ -69,14 +69,9 @@
         "                        xml, json for data.\n"
         "  -a, --auto            Modify the xml output by adding envelopes for autodetection.\n\n"
         "  -i, --allimplemented  Make all the imported modules implemented.\n\n"
-<<<<<<< HEAD
-        "  -l, --list=FORMAT     Print list of the schemas in the YANG Library data format (XML or JSON).\n"
-        "                        This option cannot be combined with -f option.\n\n"
-=======
         "  -l, --list            Print info about the loaded schemas in ietf-yang-library format,\n"
         "                        the -f option applies here to specify data encoding.\n"
         "                        (i - imported module, I - implemented module)\n\n"
->>>>>>> 054aca29
         "  -o OUTFILE, --output=OUTFILE\n"
         "                        Write the output to OUTFILE instead of stdout.\n\n"
         "  -F FEATURES, --features=FEATURES\n"
@@ -248,11 +243,8 @@
         {"help",             no_argument,       NULL, 'h'},
         {"tree-help",        no_argument,       NULL, 'H'},
         {"allimplemented",   no_argument,       NULL, 'i'},
-<<<<<<< HEAD
-        {"list",             required_argument, NULL, 'l'},
-=======
+        {"list",             no_argument,       NULL, 'l'},
         {"merge",            no_argument,       NULL, 'm'},
->>>>>>> 054aca29
         {"output",           required_argument, NULL, 'o'},
         {"path",             required_argument, NULL, 'p'},
         {"running",          required_argument, NULL, 'r'},
@@ -277,11 +269,7 @@
     char **feat = NULL, *ptr, *featlist, *ylpath = NULL, *dir;
     struct stat st;
     uint32_t u;
-<<<<<<< HEAD
-    int options_dflt = 0, options_parser = 0, options_ctx = 0;
-=======
-    int options_dflt = 0, options_parser = 0, options_allimplemented = 0, envelope = 0, autodetection = 0, merge = 0, list = 0;
->>>>>>> 054aca29
+    int options_dflt = 0, options_parser = 0, options_ctx = 0, envelope = 0, autodetection = 0, merge = 0, list = 0;
     struct dataitem {
         const char *filename;
         struct lyxml_elem *xml;
@@ -294,15 +282,6 @@
     struct lyd_node *running = NULL, *subroot, *next, *node;
     void *p;
     int index = 0;
-<<<<<<< HEAD
-    LYD_FORMAT listformat = LYD_UNKNOWN;
-
-    opterr = 0;
-#ifndef NDEBUG
-    while ((opt = getopt_long(argc, argv, "d:f:F:ghHil:o:p:st:vVG:y:", options, &opt_index)) != -1)
-#else
-    while ((opt = getopt_long(argc, argv, "d:f:F:ghHil:o:p:st:vVy:", options, &opt_index)) != -1)
-=======
     struct lyxml_elem *iter, *elem;
 
     opterr = 0;
@@ -310,7 +289,6 @@
     while ((opt = getopt_long(argc, argv, "ad:f:F:ghHilmo:p:r:st:vVG:y:", options, &opt_index)) != -1)
 #else
     while ((opt = getopt_long(argc, argv, "ad:f:F:ghHilmo:p:r:st:vVy:", options, &opt_index)) != -1)
->>>>>>> 054aca29
 #endif
     {
         switch (opt) {
@@ -333,10 +311,6 @@
             }
             break;
         case 'f':
-            if (listformat) {
-                fprintf(stderr, "Options -l and -f cannot be combined.\n");
-                goto cleanup;
-            }
             if (!strcasecmp(optarg, "tree")) {
                 outformat_s = LYS_OUT_TREE;
                 outformat_d = 0;
@@ -392,20 +366,6 @@
             goto cleanup;
         case 'i':
             options_ctx |= LY_CTX_ALLIMPLEMENTED;
-            break;
-        case 'l':
-            if (outformat_s) {
-                fprintf(stderr, "Options -l and -f cannot be combined.\n");
-                goto cleanup;
-            }
-            if (!strcasecmp(optarg, "xml")) {
-                listformat = LYD_XML;
-            } else if (!strcasecmp(optarg, "json")) {
-                listformat = LYD_JSON;
-            } else {
-                fprintf(stderr, "Unknown list format \"%s\".\n", optarg);
-                goto cleanup;
-            }
             break;
         case 'l':
             list = 1;
@@ -549,14 +509,10 @@
     }
 
     /* check options compatibility */
-<<<<<<< HEAD
-    if (optind >= argc && !ylpath) {
-=======
     if (!list && optind >= argc) {
->>>>>>> 054aca29
         help(1);
         fprintf(stderr, "yanglint error: missing <file> to process\n");
-        goto cleanup;;
+        goto cleanup;
     }
     if (outformat_s && outformat_s != LYS_OUT_TREE && (optind + 1) < argc) {
         /* we have multiple schemas to be printed as YIN or YANG */
@@ -986,14 +942,6 @@
                 }
             }
         }
-    } else if (listformat) {
-        root = ly_ctx_info(ctx);
-        if (!root) {
-            fprintf(stderr, "Getting context info (ietf-yang-library data) failed.\n");
-            goto cleanup;
-        }
-
-        lyd_print_file(stdout, root, listformat, LYP_WITHSIBLINGS | LYP_FORMAT);
     }
 
     if (list) {
