--- conflicted
+++ resolved
@@ -9,19 +9,8 @@
     - coverity
 
 before_install:
-<<<<<<< HEAD
   - echo -n | openssl s_client -connect scan.coverity.com:443 | sed -ne '/-BEGIN CERTIFICATE-/,/-END CERTIFICATE-/p' | sudo tee -a /etc/ssl/certs/ca-certificates.crt
   - sudo apt-get update -qq
-  - wget https://cmocka.org/files/1.0/cmocka-1.0.1.tar.xz
-  - tar -xJvf cmocka-1.0.1.tar.xz
-  - cd cmocka-1.0.1 && mkdir build && cd build
-  - cmake -DCMAKE_INSTALL_PREFIX:PATH=/usr .. && make -j2 && sudo make install
-=======
-  - git clone git://git.cryptomilk.org/projects/cmocka.git
-  - cd cmocka && mkdir build && cd build
-  - cmake .. && make -j2 && sudo make install
->>>>>>> 7816aec1
-  - cd ../..
 
 env:
   global:
